import { Signal } from "@hmans/signal"
import { RegisteredEntity } from "."
import { entityIsArchetype } from "./util/entityIsArchetype"
import { ComponentName, EntityWith, IEntity } from "./World"

/**
 * A query is an array of component names.
 */
export type Query<T extends IEntity> = ComponentName<T>[]

export type ArchetypeEntity<
  TEntity extends IEntity,
  TQuery extends Query<TEntity> = Query<TEntity>
> = EntityWith<TEntity, TQuery[number]>

export class Archetype<
  TEntity extends IEntity,
  TQuery extends Query<TEntity> = Query<TEntity>
> {
  /** A list of entities belonging to this archetype. */
  public entities = new Array<
    ArchetypeEntity<RegisteredEntity<TEntity>, TQuery>
  >();

<<<<<<< HEAD
=======
  constructor(public query: TQuery) {}

>>>>>>> 4ecaf289
  [Symbol.iterator]() {
    return this.entities[Symbol.iterator]()
  }

  /** Returns the first entity within this archetype. */
  get first(): ArchetypeEntity<RegisteredEntity<TEntity>, TQuery> | null {
    return this.entities[0] || null
  }

  /** Listeners on this event are invoked when an entity is added to this archetype's index. */
  public onEntityAdded = new Signal<
    ArchetypeEntity<RegisteredEntity<TEntity>, TQuery>
  >()

  /** Listeners on this event are invoked when an entity is removed from this archetype's index. */
  public onEntityRemoved = new Signal<RegisteredEntity<TEntity>>()

  public indexEntity(entity: RegisteredEntity<TEntity>) {
    /* If the entity is of the archetype, it should be indexed by us. */
    const shouldBeIndexed = entityIsArchetype(entity, this.query)

    /* The entity might already be indexed by us, so let's check. */
    const isIndexed = entity.__miniplex.archetypes.includes(this)

    /* If the entity should be indexed, but isn't, add it. */
    if (shouldBeIndexed && !isIndexed) {
      entity.__miniplex.archetypes.push(this)
      this.entities.push(entity)
      this.onEntityAdded.emit(entity)
      return
    }

    /* If the entity should not be indexed, but is, let's remove it. */
    if (!shouldBeIndexed && isIndexed) {
      this.entities.splice(this.entities.indexOf(entity as any, 0), 1)
      this.onEntityRemoved.emit(entity)
      const apos = entity.__miniplex.archetypes.indexOf(this, 0)
      entity.__miniplex.archetypes.splice(apos, 1)
      return
    }
  }

  public removeEntity(entity: RegisteredEntity<TEntity>) {
    const pos = this.entities.indexOf(entity as any, 0)
    if (pos >= 0) {
      this.entities.splice(pos, 1)
      this.onEntityRemoved.emit(entity)
    }
  }
}<|MERGE_RESOLUTION|>--- conflicted
+++ resolved
@@ -20,13 +20,10 @@
   /** A list of entities belonging to this archetype. */
   public entities = new Array<
     ArchetypeEntity<RegisteredEntity<TEntity>, TQuery>
-  >();
+  >()
 
-<<<<<<< HEAD
-=======
   constructor(public query: TQuery) {}
 
->>>>>>> 4ecaf289
   [Symbol.iterator]() {
     return this.entities[Symbol.iterator]()
   }
